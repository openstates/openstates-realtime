import boto3
import datetime
import json
import logging
import os
import signal
import urllib.parse
from django.db import transaction  # type: ignore
from openstates.utils.instrument import Instrumentation

logging.getLogger("botocore").setLevel(logging.WARNING)
logging.getLogger("boto3").setLevel(logging.WARNING)
logging.getLogger("s3transfer").setLevel(logging.WARNING)
logging.getLogger("urllib3.connectionpool").setLevel(logging.WARNING)

logger = logging.getLogger()
logger.setLevel(logging.INFO)

s3_client = boto3.client("s3")
s3_resource = boto3.resource("s3")

stats = Instrumentation()


def process_import_function(event, context):
    """
    Process a file upload.

    Args:
        event (dict): The event object
        context (dict): The context object
    Returns:
        None

    Example for unique_jurisdictions:
    unique_jurisdictions = {
        "az": {
            "id": "ocd-jurisdiction/country:us/state:az/government",
            "keys": ["az/2021/2021-01-01.json"],
        }
    }

    """

    datadir = "/tmp/"

    # making this a set to avoid duplicate files in queue
    all_files = set()

    unique_jurisdictions = {}

    # Get the uploaded file's information
    messages = batch_retrieval_from_sqs()
    if not messages:
        return

    bucket = messages[0].get("bucket")
    file_archiving_enabled = context.file_archiving_enabled
    for message in messages:
        bucket = message.get("bucket")
        key = message.get("file_path")
        jurisdiction_id = message.get("jurisdiction_id")
        jurisdiction_name = message.get("jurisdiction_name")
<<<<<<< HEAD
        # Archiving processed realtime bills defaults to False,
        # except it was explicitly set on cli or on task-definitions
        # Repo as <--archive> or added on AWS admin console for os-realtime
        # lambda function config as file_archiving_enabled=True
        file_archiving_enabled = (
            message.get("file_archiving_enabled")
            or context.file_archiving_enabled
=======
        # Archiving processed realtime bills defaults to False, except it was
        # explicitly set on cli or on task-definitions Repo as <--archive>
        # or added on AWS admin console for os-realtime lambda function
        # config as file_archiving_enabled=True
        file_archiving_enabled = (
            message.get("file_archiving_enabled") or file_archiving_enabled
>>>>>>> 2898c7e0
        )

        # for some reason, the key is url encoded sometimes
        key = urllib.parse.unquote(key, encoding="utf-8")

        # we want to ignore the trigger for files that are dumped in archive
        if key.startswith("archive"):
            return

        # Get the bytes from S3

        key_list = key.split("/")

        jurisdiction_abbreviation = key_list[0]  # e.g az, al, etc

        # we want to filter out unique jurisdiction

        if jurisdiction_abbreviation not in unique_jurisdictions:
            unique_jurisdictions[jurisdiction_abbreviation] = {
                "id": jurisdiction_id,
                "name": jurisdiction_name,
                "keys": [],
            }
        unique_jurisdictions[jurisdiction_abbreviation]["keys"].append(key)

        # name_of_file = key_list[-1]  # e.g. bills.json, votes.json, etc

        filedir = f"{datadir}{key}"

        # Check if the directory for jurisdiction exists
        dir_path = os.path.join(datadir, jurisdiction_abbreviation)
        if not os.path.exists(dir_path):
            os.makedirs(dir_path)

        all_files.add(filedir)
        # Download this file to writable tmp space.
        try:
            s3_client.download_file(bucket, key, filedir)
        except Exception as e:
            logger.error(f"Error downloading file: {e}")
            all_files.remove(filedir)
            continue
    # Process imports for all files per jurisdiction in a batch
    for abbreviation, juris in unique_jurisdictions.items():
        file_path = juris["keys"]
        jur_id = juris["id"]
        logger.info(f"importing {jur_id}...")
        try:
            do_import(jur_id, f"{datadir}{abbreviation}")
            stats.write_stats(
                [
                    {
                        "metric": "objects",
                        "fields": {"realtime_import": 1},
                        "tags": {"jurisdiction": juris["name"]},
                    }
                ]
            )

            if file_archiving_enabled:
                archive_files(bucket, file_path)

            # delete object from original bucket
            s3_client.delete_object(Bucket=bucket, Key=file_path)
            logger.info(f"Deleted file :: {file_path}")
        except Exception as e:
            logger.error(
                f"Error importing jurisdiction {jur_id}: {e}"
            )  # noqa: E501
            continue

    logger.info(f"{len(all_files)} files processed")
    stats.close()


def remove_duplicate_message(items):
    """
    Remove duplicate messages from the list
    """

    # parse the JSON strings and create a list of dictionaries
    parsed_items = [json.loads(item) for item in items]

    # Use another list comprehension to create a list of unique dictionaries
    filtered_items = [
        dict(i)
        for i in set(tuple(i.items()) for i in parsed_items)  # noqa: E501
    ]

    return filtered_items


def archive_files(bucket, all_keys, dest="archive"):
    """
    Archive the processed file to avoid possible scenarios of race conditions.
    We currently use `meta.client.copy` instead of `client.copy` b/c
    it can copy multiple files via multiple threads, since we have batching
    in view.

    Args:
        bucket (str): The s3 bucket name
        all_keys (list): The key of the file to be archived
        dest (str): The destination folder to move the file to.
    Returns:
        None

    Example:
        >>> archive_processed_file("my-bucket", "my-file.json")
    """

    for key in all_keys:
        copy_source = {"Bucket": bucket, "Key": key}

        logger.info(f"Archiving file {key} to {dest}")

        try:
            s3_resource.meta.client.copy(
                copy_source,
                bucket,
                f"{dest}/{datetime.datetime.utcnow().date()}/{key}",  # noqa: E501
            )
        except Exception as e:
            logger.error(f"Error archiving file {key}: {e}")
            continue


def retrieve_messages_from_queue():
    """
    Get the file paths from the SQS.
    """

    # Create SQS client
    sqs = boto3.client("sqs")

    sqs_url = os.environ.get("SQS_QUEUE_URL")

    # Receive message from SQS queue
    response = sqs.receive_message(
        QueueUrl=sqs_url,
        AttributeNames=["SentTimestamp"],
        MaxNumberOfMessages=10,
        MessageAttributeNames=["All"],
        VisibilityTimeout=30,
        WaitTimeSeconds=1,
    )

    messages = response.get("Messages", [])
    message_bodies = []

    if messages:
        for message in messages:
            message_bodies.append(message.get("Body"))

            receipt_handle = message["ReceiptHandle"]

            # Delete received message from queue
            sqs.delete_message(QueueUrl=sqs_url, ReceiptHandle=receipt_handle)
            logger.info(f"Received and deleted message: {receipt_handle}")
    return message_bodies


def batch_retrieval_from_sqs(batch_size=600):
    """
    Retrieve messages from SQS in batches
    """
    msg = []

    # SQS allows a maximum of 10 messages to be retrieved at a time
    for _ in range(batch_size // 10):
        msg.extend(retrieve_messages_from_queue())
    filtered_messages = remove_duplicate_message(msg)

    logger.info(f"message_count: {len(filtered_messages)}")
    return filtered_messages


def do_atomic(func, datadir, type_):
    """
    Run a function in an atomic transaction.

    Args:
        func (function): The function to run
        datadir (str): The directory to run the function on
        type_ (str): The type of import
    Returns:
        The return value of the function

    Note: This some imports usually timeout when there are no results for
     persons or there are more than one result for a unique person. This error
     is meant to be properly handled in the os-core project in the future.

    """
    with transaction.atomic():
        logger.info(f"Running {type_}...")
        try:
            signal.signal(signal.SIGALRM, timeout_handler)
            signal.alarm(120)
            return func(datadir)
        except TimeoutError:
            logger.error(f"Timeout running {type_}")
            # noqa: E501
        finally:
            # deactivate the alarm
            signal.alarm(0)


def timeout_handler(signum, frame):
    raise TimeoutError("Timeout occurred while running the do_atomic function")


def do_import(jurisdiction_id: str, datadir: str) -> None:
    """
    Import data for a jurisdiction into DB

    Args:
        jurisdiction_id (str): The jurisdiction id
        datadir (str): The directory where the data is stored temproarily
    Returns:
        None

    """
    # import inside here because to avoid loading Django code unnecessarily
    from openstates.importers import (
        JurisdictionImporter,
        BillImporter,
        VoteEventImporter,
        EventImporter,
    )
    from openstates.data.models import Jurisdiction

    # datadir = os.path.join(settings.SCRAPED_DATA_DIR, state)

    juris_importer = JurisdictionImporter(jurisdiction_id)
    # bills postimport disabled because bill postimport does some expensive SQL
    # that we want this to be fast
    bill_importer = BillImporter(jurisdiction_id, do_postimport=False)
    # votes postimport disabled because it will delete all vote events for the
    # related bill except the vote event being processed now, causing votes to
    # be deleted and re-created
    vote_event_importer = VoteEventImporter(
        jurisdiction_id, bill_importer, do_postimport=False
    )
    event_importer = EventImporter(jurisdiction_id, vote_event_importer)
    logger.info(f"Datadir: {datadir}")

    do_atomic(juris_importer.import_directory, datadir, "jurisdictions")
    do_atomic(bill_importer.import_directory, datadir, "bill")  # noqa: E501
    do_atomic(vote_event_importer.import_directory, datadir, "vote_event")
    do_atomic(event_importer.import_directory, datadir, "event")  # noqa: E501
    Jurisdiction.objects.filter(id=jurisdiction_id).update(
        latest_bill_update=datetime.datetime.utcnow()
    )<|MERGE_RESOLUTION|>--- conflicted
+++ resolved
@@ -61,22 +61,13 @@
         key = message.get("file_path")
         jurisdiction_id = message.get("jurisdiction_id")
         jurisdiction_name = message.get("jurisdiction_name")
-<<<<<<< HEAD
-        # Archiving processed realtime bills defaults to False,
-        # except it was explicitly set on cli or on task-definitions
-        # Repo as <--archive> or added on AWS admin console for os-realtime
-        # lambda function config as file_archiving_enabled=True
-        file_archiving_enabled = (
-            message.get("file_archiving_enabled")
-            or context.file_archiving_enabled
-=======
+
         # Archiving processed realtime bills defaults to False, except it was
         # explicitly set on cli or on task-definitions Repo as <--archive>
         # or added on AWS admin console for os-realtime lambda function
         # config as file_archiving_enabled=True
         file_archiving_enabled = (
             message.get("file_archiving_enabled") or file_archiving_enabled
->>>>>>> 2898c7e0
         )
 
         # for some reason, the key is url encoded sometimes
